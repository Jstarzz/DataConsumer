# Data Consumer v2.0

[![Maintenance](https://img.shields.io/badge/Maintained%3F-yes-green.svg)](https://github.com/Jstarzz)
[![Go Report Card](https://goreportcard.com/badge/github.com/your-username/your-repo)](https://goreportcard.com/report/github.com/your-username/your-repo)
![GitHub Release](https://github.com/Jstarzz/DataConsumer.git)

A high-performance network data consumer designed for measuring and stress-testing network throughput. This application downloads data concurrently from multiple URLs and provides real-time metrics on data consumption.

## ✨ Features

* **Concurrent Data Downloading:** Utilizes multiple workers to download data from various sources simultaneously, maximizing network bandwidth usage.
* **Interactive Configuration:** Prompts the user for target data rate, verbose logging preference, and the number of workers at startup.
* **Configurable Data Sources:** Uses a configuration file to define the list of URLs to download from.
* **Real-time Metrics:** Displays current data consumption, instantaneous download rate, average rate, peak rate, and elapsed time in the terminal.
* **Target Rate Indication:** Allows specifying a target data consumption rate (for informational purposes).
* **Flexible Duration:** Can run for a specified duration or indefinitely.
* **Verbose Logging:** Provides detailed output for debugging and monitoring.
* **Metrics Persistence:** Saves a summary of the metrics to a JSON file and detailed logs to a CSV file.
* **Graceful Shutdown:** Handles interrupt signals (Ctrl+C) to ensure a clean exit.
* **Command-Line Flags:** Supports command-line flags for additional configuration options.

## 🚀 Getting Started

### 🛠️ Prerequisites

* [Go](https://go.dev/dl/) (version 1.16 or later) installed on your system.

### ⚙️ Installation

1.  Clone the repository:
    ```bash
    git clone <your_repository_url>
    cd dataconsumer
    ```
2.  (Optional) Build the application:
    ```bash
    go build -o dataconsumer
    ```

### 🎮 Usage

1.  Navigate to the project directory in your terminal.
2.  Run the application:
    ```bash
    ./dataconsumer
    ```
    (or `./dataconsumer.exe` on Windows)

    The application will then guide you through the initial setup with interactive prompts:

    ```
    ╔════════════════════════════════════════════╗
<<<<<<< HEAD
    ║                 DATA CONSUMER v2.0                 ║
    ║      High-Performance Network Data Consumer      ║
=======
    ║                 DATA CONSUMER v2.0         ║
    ║      High-Performance Network Data Consumer║
>>>>>>> 130c3daf
    ╚════════════════════════════════════════════╝
    Running on linux with 8 CPU cores

    Enter target data consumption rate in MB/min (default: 1024, or press Enter for default):
    Enable verbose logging? (y/N, default: N, or press Enter for default):
    Enter the number of workers to use (default: 8, or press Enter for default):
    Starting data consumption targeting at least 1024 MB/minute
    Data consumption started...
    Press Ctrl+C to stop
    ```

3.  Respond to the prompts to configure the target rate, verbose logging, and the number of workers.

#### Command-Line Flags

You can also use the following command-line flags for additional configuration:

* `-config <path>`: Specifies the path to a JSON configuration file.
* `-duration <minutes>`: Sets the duration to run the consumer in minutes (use `0` for indefinite).
* `-metrics <path>`: Defines the path for saving the metrics summary JSON file (default: `dataconsumer_metrics.json`).
* `-save-interval <seconds>`: Sets the interval in seconds for saving metrics to the JSON file (default: `60`).

**Note:** If a configuration file is provided, the application will load the data sources from it but will still prompt you for the target rate, verbose option, and number of workers interactively.

### ⚙️ Configuration File

The application can load its data sources and default settings from a JSON configuration file. Here's an example `config.json`:

```json
{
  "data_sources": [
    "[https://speed.cloudflare.com/1000mb.bin](https://speed.cloudflare.com/1000mb.bin)",
    "[https://ftp.arnes.si/software/ubuntu-releases/20.04/ubuntu-20.04.3-desktop-amd64.iso](https://ftp.arnes.si/software/ubuntu-releases/20.04/ubuntu-20.04.3-desktop-amd64.iso)"
  ],
  "target_rate": 2048,
  "duration": 60,
  "verbose_logging": false,
  "save_metrics": true,
  "metrics_file": "custom_metrics.json",
  "concurrency_factor": 8,
  "use_randomization": true,
  "request_timeout": 30
}<|MERGE_RESOLUTION|>--- conflicted
+++ resolved
@@ -50,13 +50,8 @@
 
     ```
     ╔════════════════════════════════════════════╗
-<<<<<<< HEAD
-    ║                 DATA CONSUMER v2.0                 ║
-    ║      High-Performance Network Data Consumer      ║
-=======
     ║                 DATA CONSUMER v2.0         ║
     ║      High-Performance Network Data Consumer║
->>>>>>> 130c3daf
     ╚════════════════════════════════════════════╝
     Running on linux with 8 CPU cores
 
